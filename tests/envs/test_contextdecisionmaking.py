--- conflicted
+++ resolved
@@ -32,26 +32,6 @@
     """
     env = ContextDecisionMaking(use_expl_context=use_expl_context)
 
-<<<<<<< HEAD
-    expected_base_dim = 1 + 2 * env.dim_ring  # fixation + stimuli for both modalities
-    expected_context_dim = 2 if use_expl_context else 0  # Additional dimensions for context
-    assert env.observation_space.shape == (expected_base_dim + expected_context_dim,)
-
-    # Expected observation space structure
-    expected_obs_space = {"fixation": 0}
-    for i in range(env.dim_ring):
-        expected_obs_space[f"stim{i + 1}_mod1"] = i + 1
-        expected_obs_space[f"stim{i + 1}_mod2"] = i + 1 + env.dim_ring
-
-    if use_expl_context:
-        expected_obs_space.update(
-            {
-                "context1": 1 + 2 * env.dim_ring,
-                "context2": 2 + 2 * env.dim_ring,
-            },
-        )
-
-=======
     # Base observation space dimensions: fixation + modalities
     expected_base_dim = 1 + 2 * env.dim_ring
 
@@ -74,7 +54,6 @@
         expected_total_dim = expected_base_dim
 
     assert env.observation_space.shape == (expected_total_dim,)
->>>>>>> 581e2eac
     assert env.observation_space.name == expected_obs_space
 
 
@@ -88,10 +67,7 @@
     """
     env = ContextDecisionMaking(use_expl_context=use_expl_context)
 
-<<<<<<< HEAD
-=======
     # Action space is identical for both context modes
->>>>>>> 581e2eac
     expected_n_actions = 1 + env.dim_ring  # fixation + choices
     assert env.action_space.n == expected_n_actions
 
@@ -119,34 +95,20 @@
     assert trial["coh_2"] in env.cohs
 
 
-<<<<<<< HEAD
-@pytest.mark.parametrize("dim_ring", [2, 4, 8])
-@pytest.mark.parametrize("use_expl_context", [True, False])
-def test_ring_dimensions(dim_ring, use_expl_context):
-    """Test different ring dimensions for both context modes."""
-=======
 @pytest.mark.parametrize("use_expl_context", [True, False])
 @pytest.mark.parametrize("dim_ring", [2, 4, 8])
 def test_ring_dimensions(use_expl_context, dim_ring):
     """Test different ring dimensions for both explicit and implicit context modes."""
->>>>>>> 581e2eac
     env = ContextDecisionMaking(use_expl_context=use_expl_context, dim_ring=dim_ring)
 
     assert len(env.theta) == dim_ring
     assert len(env.choices) == dim_ring
     assert env.action_space.n == dim_ring + 1  # choices + fixation
 
-<<<<<<< HEAD
-    # Test observation space dimensions
-    expected_base_dim = 1 + 2 * dim_ring  # fixation + stimuli for both modalities
-    expected_context_dim = 2 if use_expl_context else 0
-    assert env.observation_space.shape == (expected_base_dim + expected_context_dim,)
-=======
     # Check observation space dimensions
     base_dim = 1 + 2 * dim_ring  # fixation + stimuli for both modalities
     expected_dim = base_dim + (2 if use_expl_context else 0)  # Add context signals if explicit
     assert env.observation_space.shape == (expected_dim,)
->>>>>>> 581e2eac
 
 
 @pytest.mark.parametrize("use_expl_context", [True, False])
