--- conflicted
+++ resolved
@@ -14,13 +14,8 @@
 - [NeuroGym](#neurogym)
   - [Installation](#installation)
     - [Step 1: Create a virtual environment](#step-1-create-a-virtual-environment)
-<<<<<<< HEAD
-    - [Step 2: Install neurogym](#step-2-install-neurogym)
-      - [Step 2b: Install editable package](#step-2b-install-editable-package)
-=======
     - [Step 2: Install NeuroGym](#step-2-install-neurogym)
       - [Step 2b: Install in Editable/Development Mode](#step-2b-install-in-editabledevelopment-mode)
->>>>>>> 8aea294d
     - [Step 3 (Optional): Psychopy installation](#step-3-optional-psychopy-installation)
   - [Tasks](#tasks)
   - [Wrappers](#wrappers)
