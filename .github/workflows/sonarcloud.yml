--- conflicted
+++ resolved
@@ -52,11 +52,7 @@
       - name: Correct coverage paths
         run: sed -i "s+$PWD/++g" coverage.xml
       - name: SonarQube Scan
-<<<<<<< HEAD
-        uses: SonarSource/sonarqube-scan-action@v5.0.0
-=======
         uses: SonarSource/sonarqube-scan-action@v5.1.0
->>>>>>> c5e21d3f
         env:
           GITHUB_TOKEN: ${{secrets.GITHUB_TOKEN }} # Needed to get PR information, if any
           SONAR_TOKEN: ${{secrets.SONAR_TOKEN }}