--- conflicted
+++ resolved
@@ -15,21 +15,12 @@
 
     def __init__(self, win_kwargs=None, *args, **kwargs):
         super(PsychopyEnv, self).__init__(*args, **kwargs)
-<<<<<<< HEAD
-
-        win_kwargs_tmp = win_kwargs.copy()  # avoid bug for multi env in a batch
-        if sys.platform == 'darwin':
-            # TODO: Check if this works across platform
-            win_kwargs_tmp['size'] = (int(win_kwargs['size'][0]/2),
-                        int(win_kwargs['size'][1]/2))
-=======
         
         win_kwargs_tmp = win_kwargs.copy() # fix the bug for multi env in a batch  
         if sys.platform == 'darwin':
             # TODO: Check if this works across platform
             win_kwargs_tmp['size'] = (int(win_kwargs_tmp['size'][0]/2),
                                       int(win_kwargs_tmp['size'][1]/2))
->>>>>>> 49ace157
         # psychopy window kwargs can be supplied by 'win_kws'
         # note that default is gray screen
         self.win = visual.Window(**win_kwargs_tmp)
