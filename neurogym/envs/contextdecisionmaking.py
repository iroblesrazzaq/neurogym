from typing import Any

import numpy as np

import neurogym as ngym
from neurogym import spaces
from neurogym.utils.ngym_random import TruncExp


class ContextDecisionMaking(ngym.TrialEnv):
    """Context-dependent decision-making task.

    The agent simultaneously receives stimulus inputs from two modalities (
    for example, a colored random dot motion pattern with color and motion
    modalities) and needs to make a perceptual decision based on one while
    ignoring the other. The task can operate in two modes:
    1. Implicit context: The relevant modality is fixed and must be learned (
       it is not explicitly signaled).
    2. Explicit context: The agent simultaneously receives stimulus inputs
       from two modalities, and the relevant modality is explicitly indicated
       by a context signal.
    Both modes use ring representation for encoding stimulus inputs and choices.

    Args:
        dt: int, timestep of the environment.
        use_expl_context: bool, if True, the context is explicit (signaled) and changes per trial.
        impl_context_modality: int, which fixed implicit modality to use if `use_expl_context`
            is False (0 or 1).
<<<<<<< HEAD
        dim_ring: int, number of choices in both modalities.
=======
        dim_ring: int, number of choices.
>>>>>>> 581e2eac
        rewards: dict, rewards for correct, fail and abort responses.
        timing: dict, timing of the different events in the trial.
        sigma: float, standard deviation of the noise added to the inputs.
        abort: bool, if True, incorrect actions during fixation lead to trial abortion.
    """

    metadata = {  # noqa: RUF012
        "paper_link": "https://www.nature.com/articles/nature12742",
        "paper_name": """Context-dependent computation by recurrent
         dynamics in prefrontal cortex""",
        "tags": ["perceptual", "context dependent", "two-alternative", "supervised"],
    }

    def __init__(
        self,
        dt: int = 100,
        use_expl_context: bool = False,
        impl_context_modality: int = 0,
        dim_ring: int = 2,
        rewards: dict[str, float] | None = None,
        timing: dict[str, int | TruncExp] | None = None,
        sigma: float = 1.0,
        abort: bool = False,
    ) -> None:
        super().__init__(dt=dt)

        # Task parameters
        self.dt = dt
        self.use_expl_context = use_expl_context
        self.dim_ring = dim_ring
        self.sigma = sigma / np.sqrt(self.dt)

        # Trial conditions and spaces setup
        self.cohs: list[int] = [5, 15, 50]
        if use_expl_context:
            self.contexts: list[int] = [0, 1]
        else:
            self.contexts = [impl_context_modality]
        self._setup_spaces()

        # Rewards
        self.rewards: dict[str, float] = {"abort": -0.1, "correct": +1.0}
        if rewards:
            self.rewards.update(rewards)

        # Timing
        self.timing: dict[str, int | TruncExp] = {
            "fixation": 300,
            "stimulus": 750,
            "delay": TruncExp(600, 300, 3000),
            "decision": 100,
        }
        if timing:
            self.timing.update(timing)

        self.abort = abort

    def _setup_spaces(self):
<<<<<<< HEAD
        """Setup observation and action spaces for both context types using ring representation."""
=======
        """Setup observation and action spaces using ring representation."""
>>>>>>> 581e2eac
        self.theta = np.linspace(0, 2 * np.pi, self.dim_ring + 1)[:-1]
        self.choices = np.arange(1, self.dim_ring + 1)

        # Base observation space with fixation and modalities
        obs_space_name = {
            "fixation": 0,
            **{f"stim{i + 1}_mod1": i + 1 for i in range(self.dim_ring)},
            **{f"stim{i + 1}_mod2": i + 1 + self.dim_ring for i in range(self.dim_ring)},
        }

        if self.use_expl_context:
            context_idx = 1 + 2 * self.dim_ring
            obs_space_name.update(
                {
                    "context1": context_idx,
                    "context2": context_idx + 1,
                },
            )

        self.observation_space = spaces.Box(
            -np.inf,
            np.inf,
            shape=(len(obs_space_name),),
            dtype=np.float32,
            name=obs_space_name,
        )

        # Action space: fixation + choices
        action_space_name = {"fixation": 0, "choice": list(range(1, self.dim_ring + 1))}

        self.action_space = spaces.Discrete(
            n=1 + self.dim_ring,
            name=action_space_name,
        )

    def _new_trial(self, **kwargs: Any) -> dict[str, Any]:  # type: ignore[override]
        """New trial within the current context.

        Returns:
            dict: Trial information
        """
        # Trial parameters
        trial = {
            "ground_truth": self.rng.choice(self.choices),
            "other_choice": self.rng.choice(self.choices),
            "context": self.rng.choice(self.contexts),
            "coh_1": self.rng.choice(self.cohs),
            "coh_2": self.rng.choice(self.cohs),
        }
        trial.update(kwargs)

        choice_1, choice_2 = trial["ground_truth"], trial["other_choice"]
        if trial["context"] == 1:
            choice_2, choice_1 = choice_1, choice_2
        coh_1, coh_2 = trial["coh_1"], trial["coh_2"]

        # Add periods
        periods = ["fixation", "stimulus", "delay", "decision"]
        self.add_period(periods)

        # Set observations based on context type
        self.add_ob(1, where="fixation")

        self._set_observations(choice_1, choice_2, coh_1, coh_2)
        # Add context signals for explicit context
        if self.use_expl_context:
            if trial["context"] == 0:
                self.add_ob(1, where="context1")
            else:
                self.add_ob(1, where="context2")
        self.set_groundtruth(trial["ground_truth"], "decision")

        return trial

    def _set_observations(self, choice_1, choice_2, coh_1, coh_2):
        """Set observations for ring representation."""
        stim_theta_1 = self.theta[choice_1 - 1]
        stim_theta_2 = self.theta[choice_2 - 1]

        stim_mod1 = np.cos(self.theta - stim_theta_1) * (coh_1 / 200) + 0.5
        stim_mod2 = np.cos(self.theta - stim_theta_2) * (coh_2 / 200) + 0.5

        # Add observations for each index
        for i in range(self.dim_ring):
            self.add_ob(stim_mod1[i], "stimulus", where=f"stim{i + 1}_mod1")
            self.add_ob(stim_mod2[i], "stimulus", where=f"stim{i + 1}_mod2")
            self.add_randn(
                0,
                self.sigma,
                period="stimulus",
                where=f"stim{i + 1}_mod1",
            )
            self.add_randn(
                0,
                self.sigma,
                period="stimulus",
                where=f"stim{i + 1}_mod2",
            )

        self.set_ob(0, "decision")

    def _step(self, action: int) -> tuple:  # type: ignore[override]
        """Execute one timestep within the environment."""
        ob = self.ob_now
        gt = self.gt_now

        new_trial = False
        terminated = False
        truncated = False
        reward = 0.0

        if self.in_period("fixation") and action != 0:
            new_trial = self.abort
            reward = self.rewards["abort"]
        elif self.in_period("decision") and action != 0:
            new_trial = True
            if action == gt:
                reward = self.rewards["correct"]
                self.performance = 1

        return ob, reward, terminated, truncated, {"new_trial": new_trial, "gt": gt}<|MERGE_RESOLUTION|>--- conflicted
+++ resolved
@@ -26,11 +26,7 @@
         use_expl_context: bool, if True, the context is explicit (signaled) and changes per trial.
         impl_context_modality: int, which fixed implicit modality to use if `use_expl_context`
             is False (0 or 1).
-<<<<<<< HEAD
-        dim_ring: int, number of choices in both modalities.
-=======
         dim_ring: int, number of choices.
->>>>>>> 581e2eac
         rewards: dict, rewards for correct, fail and abort responses.
         timing: dict, timing of the different events in the trial.
         sigma: float, standard deviation of the noise added to the inputs.
@@ -89,11 +85,7 @@
         self.abort = abort
 
     def _setup_spaces(self):
-<<<<<<< HEAD
-        """Setup observation and action spaces for both context types using ring representation."""
-=======
         """Setup observation and action spaces using ring representation."""
->>>>>>> 581e2eac
         self.theta = np.linspace(0, 2 * np.pi, self.dim_ring + 1)[:-1]
         self.choices = np.arange(1, self.dim_ring + 1)
 
