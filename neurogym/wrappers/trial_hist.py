--- conflicted
+++ resolved
@@ -36,12 +36,8 @@
         assert isinstance(self.task, ngym.TrialEnv), 'Task has to be TrialEnv'
         assert probs is not None, 'Please provide choices probabilities'
         self.probs = probs
-<<<<<<< HEAD
+        self.num_blocks = num_blocks
         self.curr_tr_mat = self.trans_probs
-=======
-        self.num_blocks = num_blocks
-        self.curr_tr_mat = self.trans_probs 
->>>>>>> 203473f6
         assert self.curr_tr_mat.shape[1] == self.n_ch,\
             'The number of choices {:d}'.format(self.tr_mat.shape[1]) +\
             ' inferred from prob mismatchs {:d}'.format(self.n_ch) +\
