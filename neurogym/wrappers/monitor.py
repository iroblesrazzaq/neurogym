import tempfile
from pathlib import Path

import matplotlib.pyplot as plt
import numpy as np
from gymnasium import Wrapper

from neurogym.utils.plotting import fig_


class Monitor(Wrapper):
    """Monitor wrapper for NeuroGym environments.

    This class wraps NeuroGym environments to monitor and collect behavioral data
    during training and evaluation. It saves relevant behavioral information such as
    rewards, actions, observations, new trial flags, and ground truth.

    DATA COLLECTION BEHAVIOR:
    - The Monitor records data points ONLY at the end of trials (when info["new_trial"]=True).
    - Each data point represents one complete behavioral trial, not individual timesteps.
    - For NeuroGym tasks, this typically occurs when the agent makes a decision in the
      decision period, or when the trial is aborted.
    - Data is saved to disk at regular intervals (e.g., every 1000 trials) and internal
      data containers are reset after each save.

    Args:
        env: The NeuroGym environment to wrap
        folder: Path to folder where data will be saved. If None, uses a temporary directory.
        sv_per: How often to save data (in trials or timesteps, depending on sv_stp)
        sv_stp: Unit for sv_per, either "trial" or "timestep"
        verbose: If True, prints information about average reward and number of trials
        sv_fig: If True, saves figures visualizing the experiment structure
        num_stps_sv_fig: Number of trial steps to include in each visualization figure
        name: Optional name suffix for saved files
        fig_type: File format for saved figures (e.g., 'png', 'svg', 'pdf')
        step_fn: Optional custom step function to use instead of env.step

    Attributes:
        data: Dictionary containing behavioral data (actions, rewards, etc.)
        num_tr: Number of trials completed
        t: Number of timesteps completed (when sv_stp="timestep")
    """

    metadata = {  # noqa: RUF012
        "description": (
            "Saves relevant behavioral information: rewards, actions, observations, new trial, ground truth."
        ),
        "paper_link": None,
        "paper_name": None,
    }

    def __init__(
        self,
        env,
        folder=None,
        sv_per=100000,
        sv_stp="trial",
        verbose=False,
        sv_fig=False,
        num_stps_sv_fig=100,
        name="",
        fig_type="png",
        step_fn=None,
    ) -> None:
        super().__init__(env)
        self.env = env
        self.num_tr = 0
        self.step_fn = step_fn
        # data to save
        self.data: dict[str, list] = {"action": [], "reward": []}
        self.sv_per = sv_per
        self.sv_stp = sv_stp
        self.fig_type = fig_type
        if self.sv_stp == "timestep":
            self.t = 0
        self.verbose = verbose
        if folder is None:
<<<<<<< HEAD
            temp_dir = tempfile.mkdtemp(prefix="neurogym_monitor_")
            self.folder = temp_dir
        else:
            self.folder = str(folder)
        Path(self.folder).mkdir(parents=True, exist_ok=True)
        self.name = name

        # Create save name using pathlib for cross-platform compatibility
        self.sv_name = Path(self.folder) / f"{self.env.unwrapped.__class__.__name__}_bhvr_data_{name}_"

=======
            self.folder = "tmp"
        Path(self.folder).mkdir(parents=True, exist_ok=True)

        # seeding
        self.sv_name = str(Path(self.folder) / f"{self.env.__class__.__name__}_bhvr_data_{name}_")
>>>>>>> 004aed6b
        # figure
        self.sv_fig = sv_fig
        if self.sv_fig:
            self.num_stps_sv_fig = num_stps_sv_fig
            self.stp_counter = 0
            self.ob_mat: list = []
            self.act_mat: list = []
            self.rew_mat: list = []
            self.gt_mat: list = []
            self.perf_mat: list = []

    def reset(self, seed=None):
        """Reset the environment.

        Args:
            seed: Random seed for the environment

        Returns:
            The initial observation from the environment reset
        """
        return super().reset(seed=seed)

    def step(self, action, collect_data=True):
        """Execute one environment step.

        This method:
        1. Takes a step in the environment
        2. Collects data if sv_fig is enabled
        3. Saves data when a trial completes and saving conditions are met

        Args:
            action: The action to take in the environment
            collect_data: If True, collect and save data

        Returns:
            Tuple of (observation, reward, terminated, truncated, info)
        """
        if self.step_fn:
            obs, rew, terminated, truncated, info = self.step_fn(action)
        else:
            obs, rew, terminated, truncated, info = self.env.step(action)
        if self.sv_fig:
            self.store_data(obs, action, rew, info)
        if self.sv_stp == "timestep":
            self.t += 1
        if info.get("new_trial", False):
            self.num_tr += 1
            self.data["action"].append(action)
            self.data["reward"].append(rew)
            for key in info:
                if key not in self.data:
                    self.data[key] = [info[key]]
                else:
                    self.data[key].append(info[key])

            # save data
            save = False
            save = self.t >= self.sv_per if self.sv_stp == "timestep" else self.num_tr % self.sv_per == 0
            if save and collect_data:
                # Create save path with pathlib for cross-platform compatibility
                save_path = f"{self.sv_name}{self.num_tr}.npz"
                np.savez(save_path, **self.data)

                if self.verbose:
                    print("--------------------")
                    print(f"Data saved to: {save_path}")
                    print(f"Number of trials: {self.num_tr}")
                    print(f"Average reward: {np.mean(self.data['reward'])}")
                    print("--------------------")
                self.reset_data()
                if self.sv_fig:
                    self.stp_counter = 0
                if self.sv_stp == "timestep":
                    self.t = 0
        return obs, rew, terminated, truncated, info

    def reset_data(self) -> None:
        """Reset all data containers to empty lists."""
        for key in self.data:
            self.data[key] = []

    def store_data(self, obs, action, rew, info) -> None:
        """Store data for visualization figures.

        Args:
            obs: Current observation
            action: Current action
            rew: Current reward
            info: Info dictionary from environment
        """
        if self.stp_counter <= self.num_stps_sv_fig:
            self.ob_mat.append(obs)
            self.act_mat.append(action)
            self.rew_mat.append(rew)
            if "gt" in info:
                self.gt_mat.append(info["gt"])
            else:
                self.gt_mat.append(-1)
            if "performance" in info:
                self.perf_mat.append(info["performance"])
            else:
                self.perf_mat.append(-1)
            self.stp_counter += 1
        elif len(self.rew_mat) > 0:
            fname = (
                Path(self.folder) / f"{self.env.unwrapped.__class__.__name__}_task_{self.num_tr:06d}.{self.fig_type}"
            )
            obs_mat = np.array(self.ob_mat)
            act_mat = np.array(self.act_mat)
            fig_(
                ob=obs_mat,
                actions=act_mat,
                gt=self.gt_mat,
                rewards=self.rew_mat,
                performance=self.perf_mat,
                fname=fname,
            )
            self.ob_mat = []
            self.act_mat = []
            self.rew_mat = []
            self.gt_mat = []
            self.perf_mat = []

    def plot_training_history(self, window_size=None, figsize=(12, 6), save_fig=True):
        """Plot training history from saved data files with one data point per trial.

        Args:
            window_size: Size of the moving average window (default: auto-calculate based on data size)
            figsize: Figure size as (width, height) tuple
            save_fig: Whether to save the figure to disk

        Returns:
            matplotlib figure object
        """
        env_name = self.env.unwrapped.__class__.__name__
        log_folder = self.folder

        base_path = Path(log_folder)
        files = sorted(base_path.glob(f"{env_name}_bhvr_data_{self.name}_*.npz"))

        if not files:
            print(f"No data files found matching pattern: {env_name}_bhvr_data_{self.name}_*.npz")
            return None

        print(f"Found {len(files)} data files")

        all_rewards = []
        all_performances = []
        current_trial = 0

        for file in files:
            data = np.load(file, allow_pickle=True)

            if "reward" in data:
                rewards = data["reward"]
                all_rewards.extend(rewards)
                current_trial += len(rewards)

            if "performance" in data:
                perfs = data["performance"]
                all_performances.extend(perfs)

        if window_size is None:
            window_size = max(1, min(100, len(all_rewards) // 20))

        fig, (ax1, ax2) = plt.subplots(1, 2, figsize=figsize)

        # 1. Rewards plot
        if len(all_rewards) > 0:
            trial_indices = np.arange(1, len(all_rewards) + 1)
            ax1.plot(trial_indices, all_rewards, alpha=0.4, color="blue", label="Raw")

            # Calculate moving average for smoothing
            if len(all_rewards) > window_size:
                weights = np.ones(window_size) / window_size
                smoothed_rewards = np.convolve(all_rewards, weights, mode="valid")
                # Adjust x-axis for convolution
                smoothed_indices = trial_indices[window_size - 1 :]

                ax1.plot(
                    smoothed_indices,
                    smoothed_rewards,
                    linewidth=2,
                    color="blue",
                    label=f"Moving Avg (w={window_size})",
                )

            ax1.set_title("Reward per Trial")
            ax1.set_xlabel("Trial Number")
            ax1.set_ylabel("Reward")
            ax1.legend(loc="upper right")

            avg_reward = np.mean(all_rewards)
            ax1.text(
                0.05,
                0.95,
                f"Overall Avg: {avg_reward:.4f}",
                transform=ax1.transAxes,
                verticalalignment="top",
                bbox={"boxstyle": "round", "facecolor": "white", "alpha": 0.8},
            )
        else:
            ax1.text(
                0.5,
                0.5,
                "Insufficient reward data",
                horizontalalignment="center",
                verticalalignment="center",
                transform=ax1.transAxes,
            )

        # 2. Performance plot
        if len(all_performances) > 0:
            trial_indices = np.arange(1, len(all_performances) + 1)
            valid_mask = np.array(all_performances) != -1
            valid_indices = trial_indices[valid_mask]
            valid_performances = np.array(all_performances)[valid_mask]

            if len(valid_performances) > 0:
                ax2.plot(valid_indices, valid_performances, alpha=0.4, color="green", label="Raw")

                # Calculate moving average for smoothing
                if len(valid_performances) > window_size:
                    weights = np.ones(window_size) / window_size
                    smoothed_perf = np.convolve(valid_performances, weights, mode="valid")
                    # Adjust x-axis for convolution
                    smoothed_indices = valid_indices[window_size - 1 :]
                    if len(smoothed_indices) > len(smoothed_perf):
                        smoothed_indices = smoothed_indices[: len(smoothed_perf)]

                    ax2.plot(
                        smoothed_indices,
                        smoothed_perf,
                        linewidth=2,
                        color="green",
                        label=f"Moving Avg (w={window_size})",
                    )

                ax2.set_title("Performance per Trial")
                ax2.set_xlabel("Trial Number")
                ax2.set_ylabel("Performance (0-1)")
                ax2.set_ylim(-0.05, 1.05)  # Performance is typically 0-1
                ax2.legend(loc="upper right")

                # Add text with overall average performance
                avg_perf = np.mean(valid_performances)
                ax2.text(
                    0.05,
                    0.95,
                    f"Overall Avg: {avg_perf:.4f}",
                    transform=ax2.transAxes,
                    verticalalignment="top",
                    bbox={"boxstyle": "round", "facecolor": "white", "alpha": 0.8},
                )
            else:
                ax2.text(
                    0.5,
                    0.5,
                    "No valid performance data (all -1)",
                    horizontalalignment="center",
                    verticalalignment="center",
                    transform=ax2.transAxes,
                )
        else:
            ax2.text(
                0.5,
                0.5,
                "No performance data available",
                horizontalalignment="center",
                verticalalignment="center",
                transform=ax2.transAxes,
            )

        plt.tight_layout()
        plt.suptitle(f"Training History for {env_name}\n({len(all_rewards)} total trials)", fontsize=14, y=1.05)

        # Save the figure
        if save_fig:
            save_path = Path(log_folder) / f"{env_name}_training_history.png"
            plt.savefig(save_path, dpi=300, bbox_inches="tight")
            print(f"Figure saved to {save_path}")

        return fig


def evaluate_performance(env, num_trials=100, model=None, verbose=True):
    """Evaluates the average performance of a model in an environment.

    This function runs the given model (or random policy if None) on the
    environment for a specified number of trials and collects performance
    metrics.

    Args:
        env: The NeuroGym environment to evaluate
        num_trials: Number of trials to run for evaluation
        model: The policy model to evaluate (if None, uses random actions)
        verbose: If True, prints progress information

    Returns:
        dict: Dictionary containing performance metrics:
            - mean_performance: Average performance (if reported by environment)
            - mean_reward: Proportion of positive rewards
            - performances: List of performance values for each trial
            - rewards: List of rewards for each trial
    """
    # Reset environment
    obs, _ = env.reset()

    # Tracking variables
    performances = []
    rewards = []
    trial_count = 0

    # Run trials
    while trial_count < num_trials:
        if model is not None:
            action, _ = model.predict(obs)
        else:
            action = env.action_space.sample()

        if model is not None:
            obs, reward, terminated, _, info = env.step(action, collect_data=False)
        else:
            obs, reward, terminated, _, info = env.step(action)

        if info.get("new_trial", False):
            trial_count += 1
            rewards.append(reward)
            if "performance" in info:
                performances.append(info["performance"])

            if verbose and trial_count % 1000 == 0:
                print(f"Completed {trial_count}/{num_trials} trials")

        if terminated:
            obs, _ = env.reset()

    # Calculate metrics
    performance_array = np.array([p for p in performances if p != -1])
    reward_array = np.array(rewards)

    return {
        "mean_performance": np.mean(performance_array) if len(performance_array) > 0 else 0,
        "mean_reward": np.mean(reward_array > 0) if len(reward_array) > 0 else 0,
        "performances": performances,
        "rewards": rewards,
    }<|MERGE_RESOLUTION|>--- conflicted
+++ resolved
@@ -75,24 +75,11 @@
             self.t = 0
         self.verbose = verbose
         if folder is None:
-<<<<<<< HEAD
-            temp_dir = tempfile.mkdtemp(prefix="neurogym_monitor_")
-            self.folder = temp_dir
-        else:
-            self.folder = str(folder)
-        Path(self.folder).mkdir(parents=True, exist_ok=True)
-        self.name = name
-
-        # Create save name using pathlib for cross-platform compatibility
-        self.sv_name = Path(self.folder) / f"{self.env.unwrapped.__class__.__name__}_bhvr_data_{name}_"
-
-=======
             self.folder = "tmp"
         Path(self.folder).mkdir(parents=True, exist_ok=True)
 
         # seeding
         self.sv_name = str(Path(self.folder) / f"{self.env.__class__.__name__}_bhvr_data_{name}_")
->>>>>>> 004aed6b
         # figure
         self.sv_fig = sv_fig
         if self.sv_fig:
