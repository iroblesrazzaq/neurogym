#!/usr/bin/env python3
# -*- coding: utf-8 -*-
"""
Created on Thu Mar 14 08:20:00 2019

@author: linux
"""
import os


def num2str(num):
    string = ''
    while num/1000 >= 1:
        string += 'K'
        num = num/1000
    string = str(int(num)) + string
    return string


if __name__ == '__main__':
    alg = 'a2c'
    env = 'RDM-v0'
    net = 'cont_rnn'
    nsteps = 100
<<<<<<< HEAD
    tot_num_stps = 1e9
    li = 1e3
=======
    tot_num_stps = 1e10
    li = 1e2
>>>>>>> 62c17c80
    ent_coef = 0.1
    lr = 1e-3
    lr_sch = 'constant'
    gamma = 0.9
    num_env = 12
    trial_hist = True
    pass_reward = True
    if trial_hist:
        tr_h_flag = 'trHist'
    else:
        tr_h_flag = ''

    if pass_reward:
        pss_rw_flag = 'pssRew'
    else:
        pss_rw_flag = ''

    save_path = '../' + alg + '_' + env + '_' + tr_h_flag + pss_rw_flag +\
        '_' + net + '_ent_coef_' + str(ent_coef) + '_lr_' + str(lr) +\
        '_lrsch_' + lr_sch + '_g_' + str(gamma) +\
        '_batch_' + num2str(nsteps) + '_dur_' + num2str(tot_num_stps) +\
        '_n_env_' + str(num_env)
    save_path = save_path.replace('-v0', '')
    save_path = save_path.replace('constant', 'const')
    save_path = save_path.replace('linear', 'lin')
    # load_path = save_path + '/checkpoints/00020'
    if not os.path.exists(save_path):
        os.mkdir(save_path)
    command = 'python -m baselines.run --alg=' + alg + ' --env=' + env +\
        ' --network=' + net + ' --nsteps=' + str(nsteps) +\
        ' --num_timesteps=' + str(tot_num_stps) +\
        ' --log_interval=' + str(li) + ' --ent_coef=' + str(ent_coef) +\
        ' --lrschedule=' + lr_sch + ' --gamma=' + str(gamma) +\
        ' --num_env=' + str(num_env) + ' --trial_hist=' + str(trial_hist) +\
        ' --pass_reward=' + str(pass_reward) + ' --lr=' + str(lr) +\
        ' --save_path=' + save_path
    # + ' --load_path=' + load_path
    print(command)
    os.system(command)<|MERGE_RESOLUTION|>--- conflicted
+++ resolved
@@ -22,13 +22,8 @@
     env = 'RDM-v0'
     net = 'cont_rnn'
     nsteps = 100
-<<<<<<< HEAD
-    tot_num_stps = 1e9
-    li = 1e3
-=======
     tot_num_stps = 1e10
     li = 1e2
->>>>>>> 62c17c80
     ent_coef = 0.1
     lr = 1e-3
     lr_sch = 'constant'
