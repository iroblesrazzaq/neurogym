--- conflicted
+++ resolved
@@ -71,19 +71,11 @@
         # ---------------------------------------------------------------------
         # Epochs
         # ---------------------------------------------------------------------
-<<<<<<< HEAD
-        measure = rng.choice([500, 580, 660, 760, 840, 920, 1000])
-
-        production = measure * self.gain
-        tmax = self.fixation + measure + self.set + 2*production
-=======
-
         measure = self.rng.choice([500, 580, 660, 760, 840, 920, 1000])
         gain = 1
         production = measure * gain
         ready = set = 83  # duration of ready and set cue
         tmax = self.fixation + measure + set + 2*production
->>>>>>> dda712f1
 
         durations = {
             'fixation_grace': (0, 100),
